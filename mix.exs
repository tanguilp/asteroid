--- conflicted
+++ resolved
@@ -68,14 +68,9 @@
       {:phoenix_html, "~> 2.11"},
       {:phoenix_live_reload, "~> 1.2", only: :dev},
       {:plug_cowboy, "~> 2.0"},
-<<<<<<< HEAD
-      {:riak, github: "tanguilp/riak-elixir-client", only: :dev},
+      {:riak, github: "tanguilp/riak-elixir-client"},
       {:singleton, "~> 1.2.0"},
       {:wax, github: "tanguilp/wax", tag: "0.1.2"}
-=======
-      {:riak, github: "tanguilp/riak-elixir-client"},
-      {:singleton, "~> 1.2.0"}
->>>>>>> 89487032
     ]
   end
 
