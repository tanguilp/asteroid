--- conflicted
+++ resolved
@@ -6,13 +6,9 @@
   import Asteroid.Utils
 
   alias Asteroid.AttributeRepository
-<<<<<<< HEAD
   alias Asteroid.Client
   alias Asteroid.Subject
-  alias Asteroid.TokenStore
-=======
   alias Asteroid.Store
->>>>>>> a4013a60
   alias Asteroid.Crypto
 
   def start(_type, _args) do
@@ -26,19 +22,14 @@
          :ok <- Store.auto_start_from_config(),
          :ok <- Crypto.Key.load_from_config!()
     do
-<<<<<<< HEAD
       # creating clients and subjects for the demo app
       create_clients()
       create_subjects()
 
-      # See https://hexdocs.pm/elixir/Supervisor.html
-      # for other strategies and supported options
-=======
       if astrenv(:crypto_jws_none_alg_enabled, false) do
         JOSE.JWA.unsecured_signing(true)
       end
 
->>>>>>> a4013a60
       opts = [strategy: :one_for_one, name: Asteroid.Supervisor]
       Supervisor.start_link(children, opts)
     end
