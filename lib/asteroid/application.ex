defmodule Asteroid.Application do
  @moduledoc false

  use Application

  import Asteroid.Utils

  alias Asteroid.AttributeRepository
<<<<<<< HEAD
  alias Asteroid.Client
  alias Asteroid.Subject
  alias Asteroid.Store
=======
  alias Asteroid.ObjectStore
>>>>>>> 7ff18dd5
  alias Asteroid.Crypto

  def start(_type, _args) do
    children = [
      AsteroidWeb.Endpoint
    ]

    with :ok <- AttributeRepository.auto_install_from_config(),
         :ok <- AttributeRepository.auto_start_from_config(),
         :ok <- ObjectStore.auto_install_from_config(),
         :ok <- ObjectStore.auto_start_from_config(),
         :ok <- Crypto.Key.load_from_config!()
    do
      # creating clients and subjects for the demo app
      create_clients()
      create_subjects()

      if astrenv(:crypto_jws_none_alg_enabled, false) do
        JOSE.JWA.unsecured_signing(true)
      end

      opts = [strategy: :one_for_one, name: Asteroid.Supervisor]
      Supervisor.start_link(children, opts)
    end
  end

  def config_change(changed, _new, removed) do
    AsteroidWeb.Endpoint.config_change(changed, removed)
    :ok
  end

  defp create_clients() do
    Client.gen_new(id: "client1")
    |> Client.add("client_id", "client1")
    |> Client.add("client_name", "Le client")
    |> Client.add("client_type", "confidential")
    |> Client.add("client_secret", "clientpassword1")
    |> Client.add("grant_types", [
      "authorization_code",
      "password",
      "client_credentials",
      "refresh_token",
    ])
    |> Client.add("response_types", ["code", "id_token"])
    |> Client.add("scope", [
      "read_balance",
      "read_account_information",
      "interbank_transfer",
      "asteroid.introspect",
      "openid",
      "email",
      "address",
      "profile",
      "phone"
    ])
    |> Client.add("redirect_uris", ["http://www.example.com/oauth2_redirect"])
    |> Client.store()

    Client.gen_new(id: "client2")
    |> Client.add("client_id", "client2")
    |> Client.add("client_type", "confidential")
    |> Client.add("client_secret", "clientpassword2")
    |> Client.add("grant_types", ["client_credentials"])
    |> Client.add("scope", [
      "read_balance",
      "read_account_information",
      "interbank_transfer",
      "asteroid.introspect"
    ])
    |> Client.add("__asteroid_oauth2_flow_client_credentials_access_token_serialization_format",
                  "jws")
    |> Client.add("__asteroid_oauth2_flow_client_credentials_access_token_signing_key",
                  "key_auto")
    |> Client.add("__asteroid_oauth2_flow_client_credentials_access_token_signing_alg",
                  "PS256")
    |> Client.store()
  end

  def create_subjects() do
    Subject.gen_new(id: "user_demo")
    |> Subject.add("sub", "user_demo")
    |> Subject.add("password", "asteroidftw")
    |> Subject.store()
  end
end<|MERGE_RESOLUTION|>--- conflicted
+++ resolved
@@ -6,13 +6,9 @@
   import Asteroid.Utils
 
   alias Asteroid.AttributeRepository
-<<<<<<< HEAD
   alias Asteroid.Client
   alias Asteroid.Subject
-  alias Asteroid.Store
-=======
   alias Asteroid.ObjectStore
->>>>>>> 7ff18dd5
   alias Asteroid.Crypto
 
   def start(_type, _args) do
