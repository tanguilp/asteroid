--- conflicted
+++ resolved
@@ -52,12 +52,9 @@
   when this was requested by the client. When not present, shall be treated as `false`
   - `:label`: a map of internationalised labels of the scope, that will be displayed to the
   end-user. The map keys are ISO639 tags, and the values the internationalised text of the label
-<<<<<<< HEAD
-=======
   - `:acceptable_acrs`: a list of ACRs for use in OIDC flows. When present, Asteroid will set
   the preferred ACR in the `t:AsteroiWeb.AuthorizeController.Request.t/0` to a value that
   satisfies this requirement if the scope is requested. It will return an error otherwise
->>>>>>> 61446055
   - `:max_refresh_token_lifetime`: *when present*, restricts the lifetime of a refresh token
   released when that scope is granted. This *supersedes global*, flow or client refresh token
   lifetime configuration
