--- conflicted
+++ resolved
@@ -70,38 +70,14 @@
       |> astrenv(:oauth2_endpoint_device_authorization_before_send_conn_callback).(ctx)
       |> json(resp)
     else
-<<<<<<< HEAD
-      {:error, %OAuth2.Client.AuthenticationError{} = e} ->
-        AsteroidWeb.Error.respond_api(conn, e)
-
-      {:error, %OAuth2.Client.AuthorizationError{} = e} ->
-        AsteroidWeb.Error.respond_api(conn, e)
-
-      {:error, %OAuth2.Request.MalformedParamError{} = e} ->
-        AsteroidWeb.Error.respond_api(conn, e)
-
-      # OK
-      {:error, %OAuth2.UnsupportedGrantTypeError{} = e} ->
-        AsteroidWeb.Error.respond_api(conn, e)
-=======
       {:error, %AttributeRepository.Read.NotFoundError{}} ->
         AsteroidWeb.Error.respond_api(
           conn,
           OAuth2.Client.AuthenticationError.exception(reason: :unknown_client)
         )
->>>>>>> a727cf96
 
       {:error, e} ->
         AsteroidWeb.Error.respond_api(conn, e)
-<<<<<<< HEAD
-
-      {:error, %AttributeRepository.Read.NotFoundError{}} ->
-        AsteroidWeb.Error.respond_api(
-          conn,
-          OAuth2.Client.AuthenticationError.exception(reason: :unknown_client)
-        )
-=======
->>>>>>> a727cf96
     end
   end
 
