defmodule AsteroidWeb.API.OAuth2.TokenController do
  @moduledoc false

  use AsteroidWeb, :controller

  import Asteroid.Utils

  alias OAuth2Utils.Scope
  alias Asteroid.Context
  alias Asteroid.OAuth2
  alias Asteroid.Token
  alias Asteroid.Token.{RefreshToken, AccessToken, AuthorizationCode, DeviceCode, IDToken}
  alias Asteroid.{Client, Subject}

  defmodule ExceedingScopeError do
    @moduledoc """
    Error returned when the requested scopes exceed the scopes granted beforehand
    """

    @enforce_keys [:granted_scopes, :requested_scopes]

    defexception [:granted_scopes, :requested_scopes]

    @type t :: %__MODULE__{
            granted_scopes: Scope.Set.t(),
            requested_scopes: Scope.Set.t()
          }

    @impl true

    def message(%{granted_scopes: granted_scopes, requested_scopes: requested_scopes}) do
      case astrenv(:api_error_response_verbosity) do
        :debug ->
          "Requested scopes exceed granted scope " <>
            "(granted scopes: #{Scope.Set.to_list(granted_scopes)}, " <>
            "requested scopes: #{Scope.Set.to_list(requested_scopes)}, scopes in excess: " <>
            "#{Scope.Set.to_list(Scope.Set.difference(requested_scopes, granted_scopes))}"

        :normal ->
          "Requested scopes exceed granted scope"

        :minimal ->
          ""
      end
    end
  end

  # OAuth2 ROPC flow (resource owner password credentials)
  # https://tools.ietf.org/html/rfc6749#section-4.3.2

  def handle(
        conn,
        %{"grant_type" => "password", "username" => username, "password" => password} = params
      )
      when username != nil and password != nil do
    scope_param = params["scope"]

    with :ok <- Asteroid.OAuth2.grant_type_enabled?(:password),
         :ok <- valid_username_param?(username),
         :ok <- valid_password_param?(password),
         {:ok, client} <- OAuth2.Client.get_client(conn),
         :ok <- OAuth2.Client.grant_type_authorized?(client, "password"),
         {:ok, requested_scopes} <- get_scope(scope_param),
         :ok <- OAuth2.Scope.scopes_enabled?(requested_scopes, :ropc),
         :ok <- OAuth2.Client.scopes_authorized?(client, requested_scopes),
         {:ok, subject} <-
           astrenv(:oauth2_flow_ropc_username_password_verify_callback).(conn, username, password) do
      ctx =
        %{}
        |> Map.put(:endpoint, :token)
        |> Map.put(:flow, :ropc)
        |> Map.put(:grant_type, :password)
        |> Map.put(:requested_scopes, requested_scopes)
        |> Map.put(:subject, subject)
        |> Map.put(:client, client)
        |> Map.put(:conn, conn)

      granted_scopes = astrenv(:oauth2_scope_callback).(requested_scopes, ctx)

      ctx = Map.put(ctx, :granted_scopes, granted_scopes)

      maybe_refresh_token =
        if astrenv(:oauth2_issue_refresh_token_callback).(ctx) do
          # FIXME: handle {:error, reason} failure case?
          {:ok, refresh_token} =
            RefreshToken.gen_new()
            |> RefreshToken.put_value("iat", now())
            |> RefreshToken.put_value(
              "exp",
              now() + astrenv(:oauth2_refresh_token_lifetime_callback).(ctx)
            )
            |> RefreshToken.put_value("client_id", client.id)
            |> RefreshToken.put_value("sub", subject.id)
            |> RefreshToken.put_value("scope", Scope.Set.to_list(granted_scopes))
            |> RefreshToken.put_value("__asteroid_oauth2_initial_flow", "ropc")
            |> RefreshToken.put_value("iss", OAuth2.issuer())
            |> RefreshToken.store(ctx)

          refresh_token
        else
          nil
        end

      access_token =
        if maybe_refresh_token do
          new_access_token(ctx, refresh_token: maybe_refresh_token.id)
        else
          new_access_token(ctx)
        end
        |> AccessToken.put_value("iat", now())
        |> AccessToken.put_value(
          "exp",
          now() + astrenv(:oauth2_access_token_lifetime_callback).(ctx)
        )
        |> AccessToken.put_value("client_id", client.id)
        |> AccessToken.put_value("sub", subject.id)
        |> AccessToken.put_value("scope", Scope.Set.to_list(granted_scopes))
        |> AccessToken.put_value("iss", OAuth2.issuer())

      # FIXME: handle failure case?
      {:ok, access_token} = AccessToken.store(access_token, ctx)

      resp =
        %{
          "access_token" => AccessToken.serialize(access_token),
          "expires_in" => access_token.data["exp"] - now(),
          "token_type" => "bearer"
        }
        |> maybe_put_refresh_token(maybe_refresh_token)
        |> put_scope_if_changed(requested_scopes, granted_scopes)
        |> astrenv(:oauth2_endpoint_token_grant_type_password_before_send_resp_callback).(ctx)

      conn
      |> put_status(200)
      |> put_resp_header("cache-control", "no-store")
      |> put_resp_header("pragma", "no-cache")
      |> astrenv(:oauth2_endpoint_token_grant_type_password_before_send_conn_callback).(ctx)
      |> json(resp)
    else
      {:error, %AttributeRepository.Read.NotFoundError{} = e} ->
        AsteroidWeb.Error.respond_api(
          conn,
          OAuth2.InvalidGrantError.exception(
            grant: "password",
            reason: "incorrect username or password",
            debug_details: Exception.message(e)
          )
        )
<<<<<<< HEAD

      {:error, %OAuth2.InvalidGrantError{} = e} ->
        AsteroidWeb.Error.respond_api(conn, e)
=======
>>>>>>> a727cf96

      {:error, e} ->
        AsteroidWeb.Error.respond_api(conn, e)
    end
  end

  def handle(conn, %{"grant_type" => "password"}) do
    AsteroidWeb.Error.respond_api(
      conn,
      OAuth2.Request.InvalidRequestError.exception(
        reason: "Missing `username` or `password` parameter"
      )
    )
  end

  def handle(conn, %{"grant_type" => "client_credentials"}) do
    scope_param = conn.body_params["scope"]

    with :ok <- Asteroid.OAuth2.grant_type_enabled?(:client_credentials),
         {:ok, client} <- OAuth2.Client.get_authenticated_client(conn),
         :ok <- OAuth2.Client.grant_type_authorized?(client, "client_credentials"),
         {:ok, requested_scopes} <- get_scope(scope_param),
         :ok <- OAuth2.Scope.scopes_enabled?(requested_scopes, :client_credentials),
         :ok <- OAuth2.Client.scopes_authorized?(client, requested_scopes) do
      ctx =
        %{}
        |> Map.put(:endpoint, :token)
        |> Map.put(:flow, :client_credentials)
        |> Map.put(:grant_type, :client_credentials)
        |> Map.put(:requested_scopes, requested_scopes)
        |> Map.put(:client, client)
        |> Map.put(:conn, conn)

      granted_scopes = astrenv(:oauth2_scope_callback).(requested_scopes, ctx)

      ctx = Map.put(ctx, :granted_scopes, granted_scopes)

      maybe_refresh_token =
        if astrenv(:oauth2_issue_refresh_token_callback).(ctx) do
          # FIXME: handle {:error, reason} failure case?
          {:ok, refresh_token} =
            RefreshToken.gen_new()
            |> RefreshToken.put_value("iat", now())
            |> RefreshToken.put_value(
              "exp",
              now() + astrenv(:oauth2_refresh_token_lifetime_callback).(ctx)
            )
            |> RefreshToken.put_value("client_id", client.id)
            |> RefreshToken.put_value("scope", Scope.Set.to_list(granted_scopes))
            |> RefreshToken.put_value("__asteroid_oauth2_initial_flow", "client_credentials")
            |> RefreshToken.put_value("iss", OAuth2.issuer())
            |> RefreshToken.store(ctx)

          refresh_token
        else
          nil
        end

      access_token =
        if maybe_refresh_token do
          new_access_token(ctx, refresh_token: maybe_refresh_token.id)
        else
          new_access_token(ctx)
        end
        |> AccessToken.put_value("iat", now())
        |> AccessToken.put_value(
          "exp",
          now() + astrenv(:oauth2_access_token_lifetime_callback).(ctx)
        )
        |> AccessToken.put_value("client_id", client.id)
        |> AccessToken.put_value("scope", Scope.Set.to_list(granted_scopes))
        |> AccessToken.put_value("iss", OAuth2.issuer())

      # FIXME: handle failure case?
      {:ok, access_token} = AccessToken.store(access_token, ctx)

      resp =
        %{
          "access_token" => AccessToken.serialize(access_token),
          "expires_in" => access_token.data["exp"] - now(),
          "token_type" => "bearer"
        }
        |> maybe_put_refresh_token(maybe_refresh_token)
        |> put_scope_if_changed(requested_scopes, granted_scopes)
        |> astrenv(:oauth2_endpoint_token_grant_type_client_credentials_before_send_resp_callback).(
          ctx
        )

      conn
      |> put_status(200)
      |> put_resp_header("cache-control", "no-store")
      |> put_resp_header("pragma", "no-cache")
      |> astrenv(:oauth2_endpoint_token_grant_type_client_credentials_before_send_conn_callback).(
        ctx
      )
      |> json(resp)
    else
      {:error, e} ->
        AsteroidWeb.Error.respond_api(conn, e)
    end
  end

  def handle(conn, %{"grant_type" => "refresh_token", "refresh_token" => refresh_token_param})
      when refresh_token_param != nil do
    scope_param = conn.body_params["scope"]

    with :ok <- Asteroid.OAuth2.grant_type_enabled?(:refresh_token),
         :ok <- valid_refresh_token_param?(refresh_token_param),
         {:ok, client} <- OAuth2.Client.get_client(conn),
         :ok <- OAuth2.Client.grant_type_authorized?(client, "refresh_token"),
         {:ok, requested_scopes} <- get_scope(scope_param),
         # we let this check in case of dynamic change of the client's configuration
         :ok <- OAuth2.Client.scopes_authorized?(client, requested_scopes),
         {:ok, refresh_token} <- RefreshToken.get(refresh_token_param),
         :ok <- refresh_token_granted_to_client?(refresh_token, client) do
      if Scope.Set.subset?(
           requested_scopes,
           Scope.Set.new(refresh_token.data["scope"] || [])
         ) do
        maybe_subject =
          case Subject.load_from_unique_attribute(
                 "sub",
                 refresh_token.data["sub"],
                 attributes: ["sub"]
               ) do
            {:ok, subject} ->
              subject

            _ ->
              nil
          end

        maybe_initial_flow =
          if refresh_token.data["__asteroid_oauth2_initial_flow"] do
            OAuth2.to_flow(refresh_token.data["__asteroid_oauth2_initial_flow"])
          end

        granted_scopes =
          if Scope.Set.size(requested_scopes) == 0 do
            Scope.Set.new(refresh_token.data["scope"] || [])
          else
            requested_scopes
          end

        ctx =
          %{}
          |> Map.put(:endpoint, :token)
          |> put_if_not_nil(:flow, maybe_initial_flow)
          |> Map.put(:grant_type, :refresh_token)
          |> Map.put(:requested_scopes, requested_scopes)
          |> Map.put(:granted_scopes, granted_scopes)
          |> put_if_not_nil(:subject, maybe_subject)
          |> Map.put(:client, client)
          |> put_if_not_nil(:scope, requested_scopes)
          |> Map.put(:conn, conn)

        maybe_new_refresh_token =
          if astrenv(:oauth2_issue_refresh_token_callback).(ctx) do
            :ok = RefreshToken.delete(refresh_token)

            # FIXME: handle {:error, reason} failure case?
            {:ok, new_refresh_token} =
              Enum.reduce(
                refresh_token.data,
                RefreshToken.gen_new(),
                fn
                  {key, value}, acc ->
                    RefreshToken.put_value(acc, key, value)
                end
              )
              |> RefreshToken.put_value("iat", now())
              |> RefreshToken.put_value(
                "exp",
                now() + astrenv(:oauth2_refresh_token_lifetime_callback).(ctx)
              )
              |> RefreshToken.store(ctx)

            new_refresh_token
          end

        access_token =
          if maybe_new_refresh_token do
            new_access_token(ctx, refresh_token: maybe_new_refresh_token.id)
          else
            new_access_token(ctx, refresh_token: refresh_token.id)
          end
          |> AccessToken.put_value("iat", now())
          |> AccessToken.put_value(
            "exp",
            now() + astrenv(:oauth2_access_token_lifetime_callback).(ctx)
          )
          |> AccessToken.put_value("client_id", client.id)
          |> AccessToken.put_value("sub", if(maybe_subject, do: maybe_subject.attrs["sub"]))
          |> AccessToken.put_value("scope", Scope.Set.to_list(granted_scopes))
          |> AccessToken.put_value("iss", OAuth2.issuer())
          |> AccessToken.put_value(
            "__asteroid_oidc_claims",
            refresh_token.data["__asteroid_oidc_claims"]
          )
          |> AccessToken.put_value(
            "__asteroid_oidc_authenticated_session_id",
            refresh_token.data["__asteroid_oidc_authenticated_session_id"]
          )
          |> AccessToken.put_value(
            "__asteroid_oidc_initial_acr",
            refresh_token.data["__asteroid_oidc_initial_acr"]
          )
          |> AccessToken.put_value(
            "__asteroid_oidc_initial_amr",
            refresh_token.data["__asteroid_oidc_initial_amr"]
          )
          |> AccessToken.put_value(
            "__asteroid_oidc_initial_auth_time",
            refresh_token.data["__asteroid_oidc_initial_auth_time"]
          )

        {:ok, access_token} = AccessToken.store(access_token, ctx)

        access_token_serialized = AccessToken.serialize(access_token)

        maybe_id_token_serialized =
          if maybe_initial_flow in [:oidc_authorization_code, :oidc_hybrid] and
               astrenv(:oidc_issue_id_token_on_refresh_callback).(ctx) do
            %IDToken{
              iss: OAuth2.issuer(),
              # should be nil, crashes if so
              sub: maybe_subject.attrs["sub"],
              aud: refresh_token.data["client_id"],
              exp: now() + astrenv(:oidc_id_token_lifetime_callback).(ctx),
              iat: now(),
              auth_time: refresh_token.data["__asteroid_oidc_initial_auth_time"],
              acr: refresh_token.data["__asteroid_oidc_initial_acr"],
              amr: refresh_token.data["__asteroid_oidc_initial_amr"],
              client: client
            }
            |> IDToken.add_sub_claims(
              refresh_token.data["__asteroid_oidc_claims"] || [],
              maybe_subject
            )
            |> astrenv(:token_id_token_before_serialize_callback).(ctx)
            |> IDToken.serialize()
          else
            nil
          end

        resp =
          %{
            "access_token" => access_token_serialized,
            "expires_in" => access_token.data["exp"] - now(),
            "token_type" => "bearer"
          }
          |> maybe_put_refresh_token(maybe_new_refresh_token)
          |> put_if_not_nil("id_token", maybe_id_token_serialized)
          |> put_scope_if_changed(requested_scopes, granted_scopes)
          |> astrenv(:oauth2_endpoint_token_grant_type_refresh_token_before_send_resp_callback).(
            ctx
          )

        conn
        |> put_status(200)
        |> put_resp_header("cache-control", "no-store")
        |> put_resp_header("pragma", "no-cache")
        |> astrenv(:oauth2_endpoint_token_grant_type_refresh_token_before_send_conn_callback).(
          ctx
        )
        |> json(resp)
      else
        AsteroidWeb.Error.respond_api(
          conn,
          ExceedingScopeError.exception(
            requested_scopes: requested_scopes,
            granted_scopes: Scope.Set.new(refresh_token.data["scope"] || [])
          )
        )
      end
    else
      {:error, %Token.InvalidTokenError{} = e} ->
        AsteroidWeb.Error.respond_api(
          conn,
          OAuth2.InvalidGrantError.exception(
            grant: "authorization code",
            reason: "invalid refresh token",
            debug_details: Exception.message(e)
          )
        )

      {:error, e} ->
        AsteroidWeb.Error.respond_api(conn, e)
<<<<<<< HEAD

      {:error, %Token.InvalidTokenError{} = e} ->
        AsteroidWeb.Error.respond_api(
          conn,
          OAuth2.InvalidGrantError.exception(
            grant: "authorization code",
            reason: "invalid refresh token",
            debug_details: Exception.message(e)
          )
        )
=======
>>>>>>> a727cf96
    end
  end

  def handle(conn, %{"grant_type" => "refresh_token"}) do
    AsteroidWeb.Error.respond_api(
      conn,
      OAuth2.Request.InvalidRequestError.exception(reason: "Missing `refresh_token` parameter")
    )
  end

  # authorization code

  def handle(
        conn,
        %{"grant_type" => "authorization_code", "code" => code, "redirect_uri" => redirect_uri} =
          params
      ) do
    with :ok <- Asteroid.OAuth2.grant_type_enabled?(:authorization_code),
         {:ok, client} <- OAuth2.Client.get_client(conn),
         :ok <- OAuth2.Client.grant_type_authorized?(client, "authorization_code"),
         {:ok, authz_code} <- AuthorizationCode.get(code),
         :ok <- authorization_code_granted_to_client?(authz_code, client),
         :ok <- redirect_uris_match?(authz_code, redirect_uri),
         :ok <- pkce_code_verifier_valid?(authz_code, params["code_verifier"]),
         {:ok, subject} <- Subject.load_from_unique_attribute("sub", authz_code.data["sub"]) do
      client = Client.fetch_attributes(client, ["client_id"])

      requested_scopes = Scope.Set.new(authz_code.data["requested_scopes"] || [])
      granted_scopes = Scope.Set.new(authz_code.data["granted_scopes"] || [])

      flow = OAuth2.to_flow(authz_code.data["__asteroid_oauth2_initial_flow"])

      ctx =
        %{}
        |> Map.put(:endpoint, :token)
        |> Map.put(:flow, flow)
        |> Map.put(:grant_type, :authorization_code)
        |> Map.put(:requested_scopes, requested_scopes)
        |> Map.put(:granted_scopes, granted_scopes)
        |> Map.put(:subject, subject)
        |> Map.put(:client, client)
        |> Map.put(:conn, conn)

      maybe_refresh_token =
        if astrenv(:oauth2_issue_refresh_token_callback).(ctx) do
          {:ok, refresh_token} =
            Enum.reduce(
              authz_code.data,
              RefreshToken.gen_new(),
              fn
                # FIXME: determine how to know which fields to copy, and rewrite more elegantly
                {"redirect_uri", _v}, acc ->
                  acc

                {"requested_scopes", _v}, acc ->
                  acc

                {"granted_scopes", _v}, acc ->
                  acc

                {"__asteroid_oidc_authenticated_session_id" = k, v}, acc ->
                  RefreshToken.put_value(acc, k, v)

                {"__asteroid_oidc_initial_" <> _ = k, v}, acc ->
                  RefreshToken.put_value(acc, k, v)

                {"__asteroid_oidc_claims" = k, v}, acc ->
                  RefreshToken.put_value(acc, k, v)

                {"__asteroid_oauth2_initial_flow" = k, v}, acc ->
                  RefreshToken.put_value(acc, k, v)

                {"__asteroid" <> _, _v}, acc ->
                  acc

                {k, v}, acc ->
                  RefreshToken.put_value(acc, k, v)
              end
            )
            |> RefreshToken.put_value("iat", now())
            |> RefreshToken.put_value(
              "exp",
              now() + astrenv(:oauth2_refresh_token_lifetime_callback).(ctx)
            )
            |> RefreshToken.put_value("scope", Scope.Set.to_list(granted_scopes))
            |> RefreshToken.store(ctx)

          refresh_token
        else
          nil
        end

      access_token =
        Enum.reduce(
          authz_code.data,
          if maybe_refresh_token do
            new_access_token(ctx, refresh_token: maybe_refresh_token.id)
          else
            new_access_token(ctx)
          end,
          fn
            # FIXME: determine how to know which fields to copy, and rewrite more elegantly
            {"redirect_uri", _v}, acc ->
              acc

            {"requested_scopes", _v}, acc ->
              acc

            {"granted_scopes", _v}, acc ->
              acc

            {"__asteroid_oidc_authenticated_session_id" = k, v}, acc ->
              AccessToken.put_value(acc, k, v)

            {"__asteroid_oauth2_initial_flow" = k, v}, acc ->
              AccessToken.put_value(acc, k, v)

            {"__asteroid_oidc_claims" = k, v}, acc ->
              AccessToken.put_value(acc, k, v)

            {"__asteroid" <> _, _v}, acc ->
              acc

            {k, v}, acc ->
              AccessToken.put_value(acc, k, v)
          end
        )
        |> AccessToken.put_value("iat", now())
        |> AccessToken.put_value(
          "exp",
          now() + astrenv(:oauth2_access_token_lifetime_callback).(ctx)
        )
        |> AccessToken.put_value("scope", Scope.Set.to_list(granted_scopes))

      # FIXME: handle failure case?
      {:ok, access_token} = AccessToken.store(access_token, ctx)

      access_token_serialized = AccessToken.serialize(access_token)

      maybe_id_token_serialized =
        if flow in [:oidc_authorization_code, :oidc_hybrid] do
          %IDToken{
            iss: OAuth2.issuer(),
            sub: authz_code.data["sub"],
            aud: client.attrs["client_id"],
            exp: now() + astrenv(:oidc_id_token_lifetime_callback).(ctx),
            iat: now(),
            auth_time: authz_code.data["__asteroid_oidc_initial_auth_time"],
            acr: authz_code.data["__asteroid_oidc_initial_acr"],
            amr: authz_code.data["__asteroid_oidc_initial_amr"],
            nonce: authz_code.data["__asteroid_oidc_nonce"],
            client: client,
            associated_access_token_serialized:
              if flow == :oidc_authorization_code do
                access_token_serialized
              end
          }
          |> IDToken.add_sub_claims(authz_code.data["__asteroid_oidc_claims"] || [], subject)
          |> astrenv(:token_id_token_before_serialize_callback).(ctx)
          |> IDToken.serialize()
        else
          nil
        end

      resp =
        %{
          "access_token" => access_token_serialized,
          "expires_in" => access_token.data["exp"] - now(),
          "token_type" => "bearer"
        }
        |> maybe_put_refresh_token(maybe_refresh_token)
        |> put_if_not_nil("id_token", maybe_id_token_serialized)
        |> put_scope_if_changed(requested_scopes, granted_scopes)
        |> astrenv(:oauth2_endpoint_token_grant_type_authorization_code_before_send_resp_callback).(
          ctx
        )

      conn
      |> put_status(200)
      |> put_resp_header("cache-control", "no-store")
      |> put_resp_header("pragma", "no-cache")
      |> astrenv(:oauth2_endpoint_token_grant_type_authorization_code_before_send_conn_callback).(
        ctx
      )
      |> json(resp)
    else
      {:error, %Token.InvalidTokenError{} = e} ->
        AsteroidWeb.Error.respond_api(
          conn,
          OAuth2.InvalidGrantError.exception(
            grant: "authorization code",
            reason: "invalid authorization code",
            debug_details: Exception.message(e)
          )
        )

      {:error, e} ->
<<<<<<< HEAD
        AsteroidWeb.Error.respond_api(
          conn,
          OAuth2.ServerError.exception(reason: Exception.message(e))
        )
=======
        AsteroidWeb.Error.respond_api(conn, e)
>>>>>>> a727cf96
    end
  end

  def handle(conn, %{"grant_type" => "authorization_code"}) do
    AsteroidWeb.Error.respond_api(
      conn,
      OAuth2.Request.InvalidRequestError.exception(reason: "Missing a mandatory parameter")
    )
  end

  # device code

  def handle(
        conn,
        %{
          "grant_type" => "urn:ietf:params:oauth:grant-type:device_code",
          "device_code" => device_code_param
        }
      ) do
    with :ok <- OAuth2.DeviceAuthorization.rate_limited?(device_code_param),
         :ok <-
           Asteroid.OAuth2.grant_type_enabled?(:"urn:ietf:params:oauth:grant-type:device_code"),
         {:ok, client} <- OAuth2.Client.get_client(conn),
         :ok <-
           OAuth2.Client.grant_type_authorized?(
             client,
             "urn:ietf:params:oauth:grant-type:device_code"
           ),
         {:ok, device_code} <- DeviceCode.get(device_code_param),
         :ok <- device_code_granted_to_client?(device_code, client),
         :ok <- device_code_access_granted?(device_code),
         {:ok, subject} <- Subject.load_from_unique_attribute("sub", device_code.data["sjid"]) do
      DeviceCode.delete(device_code)

      client = Client.fetch_attributes(client, ["client_id"])
      subject = Subject.fetch_attributes(subject, ["sub"])

      requested_scopes = Scope.Set.new(device_code.data["requested_scopes"] || [])
      granted_scopes = Scope.Set.new(device_code.data["granted_scopes"] || [])

      ctx =
        %{}
        |> Map.put(:endpoint, :token)
        |> Map.put(:flow, :device_authorization)
        |> Map.put(:grant_type, :"urn:ietf:params:oauth:grant-type:device_code")
        |> Map.put(:granted_scopes, granted_scopes)
        |> Map.put(:subject, subject)
        |> Map.put(:client, client)
        |> Map.put(:conn, conn)

      maybe_refresh_token =
        if astrenv(:oauth2_issue_refresh_token_callback).(ctx) do
          # FIXME: handle {:error, reason} failure case?
          {:ok, refresh_token} =
            RefreshToken.gen_new()
            |> RefreshToken.put_value("iat", now())
            |> RefreshToken.put_value(
              "exp",
              now() + astrenv(:oauth2_refresh_token_lifetime_callback).(ctx)
            )
            |> RefreshToken.put_value("client_id", client.attrs["client_id"])
            |> RefreshToken.put_value("sub", subject.attrs["sub"])
            |> RefreshToken.put_value("scope", Scope.Set.to_list(granted_scopes))
            |> RefreshToken.put_value("__asteroid_oauth2_initial_flow", "device_authorization")
            |> RefreshToken.put_value("iss", OAuth2.issuer())
            |> RefreshToken.store(ctx)

          refresh_token
        else
          nil
        end

      {:ok, access_token} =
        if maybe_refresh_token do
          new_access_token(ctx, refresh_token: maybe_refresh_token.id)
        else
          new_access_token(ctx)
        end
        |> AccessToken.put_value("iat", now())
        |> AccessToken.put_value(
          "exp",
          now() + astrenv(:oauth2_access_token_lifetime_callback).(ctx)
        )
        |> AccessToken.put_value("client_id", client.attrs["client_id"])
        |> AccessToken.put_value("sub", subject.attrs["sub"])
        |> AccessToken.put_value("scope", Scope.Set.to_list(granted_scopes))
        |> AccessToken.put_value("iss", OAuth2.issuer())
        |> AccessToken.store(ctx)

      resp =
        %{
          "access_token" => AccessToken.serialize(access_token),
          "expires_in" => access_token.data["exp"] - now(),
          "token_type" => "bearer"
        }
        |> maybe_put_refresh_token(maybe_refresh_token)
        |> put_scope_if_changed(requested_scopes, granted_scopes)
        |> astrenv(:oauth2_endpoint_token_grant_type_device_code_before_send_resp_callback).(ctx)

      conn
      |> put_status(200)
      |> put_resp_header("cache-control", "no-store")
      |> put_resp_header("pragma", "no-cache")
      |> astrenv(:oauth2_endpoint_token_grant_type_device_code_before_send_conn_callback).(ctx)
      |> json(resp)
    else
      {:error, %Token.InvalidTokenError{reason: "expired code"}} ->
        AsteroidWeb.Error.respond_api(
          conn,
          OAuth2.DeviceAuthorization.ExpiredTokenError.exception([])
        )

      {:error, %Token.InvalidTokenError{} = e} ->
        AsteroidWeb.Error.respond_api(
          conn,
          OAuth2.InvalidGrantError.exception(
            grant: "device code",
            reason: "invalid device code",
            debug_details: Exception.message(e)
          )
        )
<<<<<<< HEAD

      {:error, %OAuth2.DeviceAuthorization.AuthorizationPendingError{} = e} ->
        AsteroidWeb.Error.respond_api(conn, e)
=======
>>>>>>> a727cf96

      {:error, %AttributeRepository.Read.NotFoundError{} = e} ->
        AsteroidWeb.Error.respond_api(
          conn,
          OAuth2.ServerError.exception(
            reason: "could not read object in attribute repository: #{Exception.message(e)}"
          )
        )

      {:error, e} ->
        AsteroidWeb.Error.respond_api(conn, e)
<<<<<<< HEAD

      {:error, %AttributeRepository.Read.NotFoundError{} = e} ->
        AsteroidWeb.Error.respond_api(
          conn,
          OAuth2.ServerError.exception(
            reason: "could not read object in attribute repository: #{Exception.message(e)}"
          )
        )
=======
>>>>>>> a727cf96
    end
  end

  def handle(conn, %{"grant_type" => "urn:ietf:params:oauth:grant-type:device_code"}) do
    AsteroidWeb.Error.respond_api(
      conn,
      OAuth2.Request.InvalidRequestError.exception(reason: "Missing `device_code` parameter")
    )
  end

  def handle(conn, %{"grant_type" => grant_type}) do
    AsteroidWeb.Error.respond_api(
      conn,
      OAuth2.UnsupportedGrantTypeError.exception(grant_type: grant_type)
    )
  end

  def handle(conn, _params) do
    AsteroidWeb.Error.respond_api(
      conn,
      OAuth2.Request.InvalidRequestError.exception(reason: "Missing `grant_type` parameter")
    )
  end

  @spec get_scope(String.t() | nil) :: {:ok, Scope.Set.t()} | {:error, Exception.t()}

  def get_scope(nil), do: {:ok, Scope.Set.new()}

  def get_scope(scope_param) do
    if Scope.oauth2_scope_param?(scope_param) do
      {:ok, Scope.Set.from_scope_param!(scope_param)}
    else
      {:error,
       OAuth2.Request.MalformedParamError.exception(
         name: "scope",
         value: scope_param
       )}
    end
  end

  @spec refresh_token_granted_to_client?(RefreshToken.t(), Client.t()) ::
          :ok
          | {:error, %OAuth2.InvalidGrantError{}}

  def refresh_token_granted_to_client?(refresh_token, client) do
    if refresh_token.data["client_id"] == client.id do
      :ok
    else
      {:error,
       OAuth2.InvalidGrantError.exception(
         grant: "authorization_code",
         reason: "invalid authorization code",
         debug_details: "request and authorization code client ids do not match"
       )}
    end
  end

  @spec device_code_granted_to_client?(DeviceCode.t(), Client.t()) ::
          :ok
          | {:error, %OAuth2.InvalidGrantError{}}

  def device_code_granted_to_client?(device_code, client) do
    if device_code.data["clid"] == client.id do
      :ok
    else
      {:error,
       OAuth2.InvalidGrantError.exception(
         grant: "device_code",
         reason: "invalid device code",
         debug_details: "device code does not match client id of the request"
       )}
    end
  end

  @spec device_code_access_granted?(DeviceCode.t()) :: :ok | {:error, Exception.t()}

  defp device_code_access_granted?(device_code) do
    case device_code.data["status"] do
      "granted" ->
        :ok

      "authorization_pending" ->
        {:error, OAuth2.DeviceAuthorization.AuthorizationPendingError.exception([])}

      "denied" ->
        {:error, OAuth2.AccessDeniedError.exception(reason: "access denied by the user")}
    end
  end

  @spec authorization_code_granted_to_client?(AuthorizationCode.t(), Client.t()) ::
          :ok
          | {:error, %OAuth2.InvalidGrantError{}}

  def authorization_code_granted_to_client?(authz_code, client) do
    if authz_code.data["client_id"] == client.id do
      :ok
    else
      {:error,
       OAuth2.InvalidGrantError.exception(
         grant: "authorization_code",
         reason: "invalid authorization code",
         debug_details: "request and authorization code client ids do not match"
       )}
    end
  end

  @spec redirect_uris_match?(AuthorizationCode.t(), OAuth2.RedirectUri.t()) ::
          :ok
          | {:error, %OAuth2.InvalidGrantError{}}

  defp redirect_uris_match?(authz_code, redirect_uri) do
    if authz_code.data["redirect_uri"] == redirect_uri do
      :ok
    else
      {:error,
       OAuth2.InvalidGrantError.exception(
         grant: "authorization_code",
         reason: "invalid authorization code",
         debug_details: "request and authorization code redirect uris do not match"
       )}
    end
  end

  @spec maybe_put_refresh_token(map(), RefreshToken.t()) :: map()

  defp maybe_put_refresh_token(map, %RefreshToken{} = refresh_token) do
    Map.put(map, "refresh_token", RefreshToken.serialize(refresh_token))
  end

  defp maybe_put_refresh_token(map, nil) do
    map
  end

  @spec put_scope_if_changed(map(), Scope.Set.t(), Scope.Set.t()) :: map()

  defp put_scope_if_changed(m, requested_scopes, granted_scopes) do
    if Scope.Set.equal?(requested_scopes, granted_scopes) do
      m
    else
      Map.put(m, "scope", Enum.join(granted_scopes, " "))
    end
  end

  @spec valid_username_param?(String.t()) :: :ok | {:error, %OAuth2.Request.MalformedParamError{}}

  defp valid_username_param?(username) do
    if OAuth2Utils.valid_username_param?(username) do
      :ok
    else
      {:error,
       OAuth2.Request.MalformedParamError.exception(
         name: "username",
         value: username
       )}
    end
  end

  @spec valid_password_param?(String.t()) :: :ok | {:error, %OAuth2.Request.MalformedParamError{}}

  defp valid_password_param?(password) do
    if OAuth2Utils.valid_password_param?(password) do
      :ok
    else
      {:error, OAuth2.Request.MalformedParamError.exception(name: "password", value: "[HIDDEN]")}
    end
  end

  @spec valid_refresh_token_param?(String.t()) ::
          :ok
          | {:error, %OAuth2.Request.MalformedParamError{}}

  defp valid_refresh_token_param?(refresh_token) do
    if OAuth2Utils.valid_refresh_token_param?(refresh_token) do
      :ok
    else
      {:error,
       OAuth2.Request.MalformedParamError.exception(
         name: "refresh_token",
         value: "[HIDDEN]"
       )}
    end
  end

  @spec pkce_code_verifier_valid?(AuthorizationCode.t(), OAuth2.PKCE.code_verifier() | nil) ::
          :ok
          | {:error, Exception.t()}

  defp pkce_code_verifier_valid?(authorization_code, code_verifier) do
    case {authorization_code.data["__asteroid_oauth2_pkce_code_challenge"], code_verifier} do
      {nil, _} ->
        :ok

      {_, nil} ->
        {:error,
         OAuth2.Request.InvalidRequestError.exception(reason: "Missing PKCE code verifier")}

      {code_challenge, code_verifier} ->
        code_challenge_method =
          authorization_code.data["__asteroid_oauth2_pkce_code_challenge_method"]
          |> OAuth2.PKCE.code_challenge_method_from_string()

        OAuth2.PKCE.verify_code_verifier(code_verifier, code_challenge, code_challenge_method)
    end
  end

  @spec new_access_token(Context.t(), Keyword.t()) :: AccessToken.t()

  defp new_access_token(ctx, access_token_opts \\ []) do
    serialization_format = astrenv(:oauth2_access_token_serialization_format_callback).(ctx)

    case serialization_format do
      :opaque ->
        AccessToken.gen_new(access_token_opts)

      :jws ->
        signing_key = astrenv(:oauth2_access_token_signing_key_callback).(ctx)
        signing_alg = astrenv(:oauth2_access_token_signing_alg_callback).(ctx)

        access_token_opts =
          access_token_opts
          |> Keyword.put(:serialization_format, serialization_format)
          |> Keyword.put(:signing_key, signing_key)
          |> Keyword.put(:signing_alg, signing_alg)

        AccessToken.gen_new(access_token_opts)
    end
  end
end<|MERGE_RESOLUTION|>--- conflicted
+++ resolved
@@ -146,12 +146,6 @@
             debug_details: Exception.message(e)
           )
         )
-<<<<<<< HEAD
-
-      {:error, %OAuth2.InvalidGrantError{} = e} ->
-        AsteroidWeb.Error.respond_api(conn, e)
-=======
->>>>>>> a727cf96
 
       {:error, e} ->
         AsteroidWeb.Error.respond_api(conn, e)
@@ -440,19 +434,6 @@
 
       {:error, e} ->
         AsteroidWeb.Error.respond_api(conn, e)
-<<<<<<< HEAD
-
-      {:error, %Token.InvalidTokenError{} = e} ->
-        AsteroidWeb.Error.respond_api(
-          conn,
-          OAuth2.InvalidGrantError.exception(
-            grant: "authorization code",
-            reason: "invalid refresh token",
-            debug_details: Exception.message(e)
-          )
-        )
-=======
->>>>>>> a727cf96
     end
   end
 
@@ -650,14 +631,7 @@
         )
 
       {:error, e} ->
-<<<<<<< HEAD
-        AsteroidWeb.Error.respond_api(
-          conn,
-          OAuth2.ServerError.exception(reason: Exception.message(e))
-        )
-=======
         AsteroidWeb.Error.respond_api(conn, e)
->>>>>>> a727cf96
     end
   end
 
@@ -779,12 +753,6 @@
             debug_details: Exception.message(e)
           )
         )
-<<<<<<< HEAD
-
-      {:error, %OAuth2.DeviceAuthorization.AuthorizationPendingError{} = e} ->
-        AsteroidWeb.Error.respond_api(conn, e)
-=======
->>>>>>> a727cf96
 
       {:error, %AttributeRepository.Read.NotFoundError{} = e} ->
         AsteroidWeb.Error.respond_api(
@@ -796,17 +764,6 @@
 
       {:error, e} ->
         AsteroidWeb.Error.respond_api(conn, e)
-<<<<<<< HEAD
-
-      {:error, %AttributeRepository.Read.NotFoundError{} = e} ->
-        AsteroidWeb.Error.respond_api(
-          conn,
-          OAuth2.ServerError.exception(
-            reason: "could not read object in attribute repository: #{Exception.message(e)}"
-          )
-        )
-=======
->>>>>>> a727cf96
     end
   end
 
