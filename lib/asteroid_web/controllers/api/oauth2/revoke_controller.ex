defmodule AsteroidWeb.API.OAuth2.RevokeController do
  @moduledoc false

  use AsteroidWeb, :controller
  import Asteroid.Utils
  alias Asteroid.Token.{RefreshToken, AccessToken}
  alias Asteroid.Client
  alias Asteroid.OAuth2

  def handle(conn, %{"token" => token} = params) do
    with {:ok, client} <- OAuth2.Client.get_client(conn),
         :ok <- valid_token_parameter?(token, params["token_type_hint"]) do
      client = Client.fetch_attributes(client, ["client_id"])

      # according to the specification, an error message should be returned if the token was
      # not issued to the requesting client
      # However, as it could leak token info, Asteroid returns 200 OK instead
      # see also: https://security.stackexchange.com/questions/210609/oauth2-what-to-return-when-revoking-a-token-which-is-not-the-clients-rfc7009

      case params["token_type_hint"] do
        token_type_hint when token_type_hint in [nil, "access_token"] ->
          case AccessToken.get(token) do
            {:ok, access_token} ->
              if access_token.data["client_id"] == client.attrs["client_id"] do
                AccessToken.delete(token)
              end

            {:error, _} ->
              case RefreshToken.get(token) do
                {:ok, refresh_token} ->
                  if refresh_token.data["client_id"] == client.attrs["client_id"] do
                    RefreshToken.delete(token)
                  end

                _ ->
                  :ok
              end
          end

          success_response(conn, client)

        "refresh_token" ->
          case RefreshToken.get(token) do
            {:ok, refresh_token} ->
              if refresh_token.data["client_id"] == client.attrs["client_id"] do
                RefreshToken.delete(token)
              end

            {:error, _} ->
              case AccessToken.get(token) do
                {:ok, access_token} ->
                  if access_token.data["client_id"] == client.attrs["client_id"] do
                    AccessToken.delete(token)
                  end

                _ ->
                  :ok
              end
          end

          success_response(conn, client)

        _ ->
          error_resp(conn, 400,
            error: :unsupported_token_type,
            error_description: "Unrecognized `token_type_hint`"
          )
      end
    else
      {:error, e} ->
        AsteroidWeb.Error.respond_api(conn, e)
<<<<<<< HEAD

      {:error, %OAuth2.Request.MalformedParamError{} = e} ->
        AsteroidWeb.Error.respond_api(conn, e)
=======
>>>>>>> a727cf96
    end
  end

  def handle(conn, _) do
    error_resp(conn, 400,
      error: :invalid_request,
      error_description: "Missing `token` parameter"
    )
  end

  @spec valid_token_parameter?(String.t(), String.t() | nil) ::
          :ok
          | {:error, %OAuth2.Request.MalformedParamError{}}

  defp valid_token_parameter?(token, "access_token") do
    if OAuth2Utils.valid_access_token_param?(token) do
      :ok
    else
      {:error, OAuth2.Request.MalformedParamError.exception(name: "token", value: token)}
    end
  end

  defp valid_token_parameter?(token, "refresh_token") do
    if OAuth2Utils.valid_refresh_token_param?(token) do
      :ok
    else
      {:error, OAuth2.Request.MalformedParamError.exception(name: "token", value: token)}
    end
  end

  defp valid_token_parameter?(token, _) do
    if OAuth2Utils.valid_access_token_param?(token) or
         OAuth2Utils.valid_refresh_token_param?(token) do
      :ok
    else
      {:error, OAuth2.Request.MalformedParamError.exception(name: "token", value: token)}
    end
  end

  @spec success_response(Plug.Conn.t(), Client.t()) :: Plug.Conn.t()

  defp success_response(conn, client) do
    ctx =
      %{}
      |> Map.put(:endpoint, :revoke)
      |> Map.put(:client, client)
      |> Map.put(:conn, conn)

    conn
    |> astrenv(:oauth2_endpoint_revoke_before_send_conn_callback).(ctx)
    |> Plug.Conn.resp(200, [])
  end

  defp error_resp(conn, error_status, error_data) do
    conn
    |> put_status(error_status)
    |> json(Enum.into(error_data, %{}))
  end
end<|MERGE_RESOLUTION|>--- conflicted
+++ resolved
@@ -69,12 +69,6 @@
     else
       {:error, e} ->
         AsteroidWeb.Error.respond_api(conn, e)
-<<<<<<< HEAD
-
-      {:error, %OAuth2.Request.MalformedParamError{} = e} ->
-        AsteroidWeb.Error.respond_api(conn, e)
-=======
->>>>>>> a727cf96
     end
   end
 
